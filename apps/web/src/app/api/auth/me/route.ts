/**
 * Current User Endpoint
 * Returns authenticated user's profile information
 */

import { type NextRequest, NextResponse } from 'next/server';
import { type AuthenticatedRequest, withAuth } from '@/lib/middleware/auth';
import { generalRateLimit } from '@/lib/middleware/rate-limit';
import type { UserProfile } from '@/lib/types/api';
<<<<<<< HEAD
=======
import { SubscriptionFeature, SubscriptionTier, Theme } from '@/lib/types/api';
>>>>>>> 147e464a
import {
  addSecurityHeaders,
  internalErrorResponse,
  successResponse,
} from '@/lib/utils/api-response';
import { createModuleLogger } from '@/lib/utils/logger';

const log = createModuleLogger('auth-me-api');

// =============================================================================
// Route Handlers
// =============================================================================

export async function GET(request: NextRequest) {
  return generalRateLimit(request, async (req) => {
    return withAuth(req, async (authReq: AuthenticatedRequest) => {
      try {
        const { walletAddress, publicKey } = authReq.user;

        // TODO: Fetch user profile from Convex database
        // const userProfile = await getUserProfile(walletAddress);

        // Mock user profile for now - in production this would come from Convex
        const userProfile: UserProfile = {
          walletAddress,
          publicKey,
          displayName: undefined,
          avatar: undefined,
          preferences: {
            theme: Theme.DARK,
            aiModel: 'gpt-4o',
            notifications: true,
          },
          subscription: {
            tier: SubscriptionTier.FREE,
            tokensUsed: 0,
            tokensLimit: 10_000,
            features: [
              SubscriptionFeature.BASIC_CHAT,
              SubscriptionFeature.DOCUMENT_UPLOAD,
            ],
          },
          createdAt: Date.now() - 7 * 24 * 60 * 60 * 1000, // 7 days ago
          lastActiveAt: Date.now(),
          isActive: true,
        };

        // Add security headers and return response
        const response = successResponse(userProfile);
        return addSecurityHeaders(response);
      } catch (error) {
        log.error('Get user profile error', {
          error: error instanceof Error ? error.message : String(error),
        });
        return internalErrorResponse('Failed to retrieve user profile');
      }
    });
  });
}

export async function OPTIONS(request: NextRequest) {
  const response = new NextResponse(null, { status: 200 });
  return addSecurityHeaders(response);
}<|MERGE_RESOLUTION|>--- conflicted
+++ resolved
@@ -7,10 +7,7 @@
 import { type AuthenticatedRequest, withAuth } from '@/lib/middleware/auth';
 import { generalRateLimit } from '@/lib/middleware/rate-limit';
 import type { UserProfile } from '@/lib/types/api';
-<<<<<<< HEAD
-=======
 import { SubscriptionFeature, SubscriptionTier, Theme } from '@/lib/types/api';
->>>>>>> 147e464a
 import {
   addSecurityHeaders,
   internalErrorResponse,
